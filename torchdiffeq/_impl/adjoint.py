--- conflicted
+++ resolved
@@ -174,13 +174,8 @@
         return (None, None, adj_y, time_vjps, None, None, None, None, None, None, None, None, None, None, *adj_params)
 
 
-<<<<<<< HEAD
-def odeint_adjoint(func, y0, t, *, rtol=1e-6, atol=1e-12, method=None, options=None, stopping_fn=None,
+def odeint_adjoint(func, y0, t, *, rtol=1e-7, atol=1e-9, method=None, options=None, stopping_fn=None,
                    adjoint_rtol=None, adjoint_atol=None, adjoint_method=None, adjoint_options=None, adjoint_params=None):
-=======
-def odeint_adjoint(func, y0, t, rtol=1e-7, atol=1e-9, method=None, options=None, adjoint_rtol=None, adjoint_atol=None,
-                   adjoint_method=None, adjoint_options=None, adjoint_params=None):
->>>>>>> cb0de6e8
 
     # We need this in order to access the variables inside this module,
     # since we have no other way of getting variables along the execution path.
